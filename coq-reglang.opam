--- conflicted
+++ resolved
@@ -18,13 +18,9 @@
 
 build: ["dune" "build" "-p" name "-j" jobs]
 depends: [
-<<<<<<< HEAD
+  "dune" {>= "2.4"}
   "coq" {>= "8.11" & < "8.12~"}
-=======
-  "dune" {>= "2.4"}
-  "coq" {(>= "8.10" & < "8.12~") | (= "dev")}
->>>>>>> 997bc740
-  "coq-mathcomp-ssreflect" {(>= "1.9" & < "1.11~") | (= "dev")}
+  "coq-mathcomp-ssreflect" {(>= "1.9" & < "1.12~") | (= "dev")}
 ]
 
 tags: [
